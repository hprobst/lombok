--- conflicted
+++ resolved
@@ -614,7 +614,6 @@
 		return problematic;
 	}
 	
-<<<<<<< HEAD
 	private static final Annotation[] EMPTY_ANNOTATION_ARRAY = new Annotation[0];
 	static Annotation[] getAndRemoveAnnotationParameter(Annotation annotation, String annotationName) {
 		
@@ -651,7 +650,6 @@
 		return EMPTY_ANNOTATION_ARRAY;
 	}
 	
-=======
 	static NameReference createNameReference(String name, Annotation source) {
 		int pS = source.sourceStart, pE = source.sourceEnd;
 		long p = (long)pS << 32 | pE;
@@ -666,5 +664,4 @@
 		Eclipse.setGeneratedBy(nameReference, source);
 		return nameReference;
 	}
->>>>>>> 57de0c3f
 }
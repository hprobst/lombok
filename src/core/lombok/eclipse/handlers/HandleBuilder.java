--- conflicted
+++ resolved
@@ -119,16 +119,10 @@
 				typesOfParameters.add(fd.type);
 				fields.add(fieldNode);
 			}
-<<<<<<< HEAD
-
-			new HandleConstructor().generateConstructor(tdParent, AccessLevel.PACKAGE, fields, null, SkipIfConstructorExists.I_AM_BUILDER, true, Collections.<Annotation>emptyList(), ast);
-
-=======
 			
 			new HandleConstructor().generateConstructor(tdParent, AccessLevel.PACKAGE, fields, null, SkipIfConstructorExists.I_AM_BUILDER, null,
 					Collections.<Annotation>emptyList(), annotationNode);
 			
->>>>>>> 122481ee
 			returnType = namePlusTypeParamsToTypeReference(td.name, td.typeParameters, p);
 			typeParams = td.typeParameters;
 			thrownExceptions = null;
@@ -342,13 +336,8 @@
 	}
 
 	private static final AbstractMethodDeclaration[] EMPTY = {};
-<<<<<<< HEAD
-
-	public MethodDeclaration makeSetterMethodForBuilder(EclipseNode builderType, EclipseNode fieldNode, ASTNode source, boolean fluent, boolean chain) {
-=======
-	
+
 	public MethodDeclaration makeSetterMethodForBuilder(EclipseNode builderType, EclipseNode fieldNode, EclipseNode sourceNode, boolean fluent, boolean chain) {
->>>>>>> 122481ee
 		TypeDeclaration td = (TypeDeclaration) builderType.get();
 		AbstractMethodDeclaration[] existing = td.methods;
 		if (existing == null) existing = EMPTY;
@@ -363,17 +352,10 @@
 		}
 
 		boolean isBoolean = isBoolean(fd.type);
-<<<<<<< HEAD
-		String setterName = fluent ? fieldNode.getName() : TransformationsUtil.toSetterName(null, fieldNode.getName(), isBoolean);
-
-		return HandleSetter.createSetter(td, fieldNode, setterName, chain, ClassFileConstants.AccPublic,
-				source, Collections.<Annotation>emptyList(), Collections.<Annotation>emptyList(),false,false,null);
-=======
 		String setterName = fluent ? fieldNode.getName() : toSetterName(builderType.getAst(), null, fieldNode.getName(), isBoolean);
 		
 		return HandleSetter.createSetter(td, fieldNode, setterName, chain, ClassFileConstants.AccPublic,
-				sourceNode, Collections.<Annotation>emptyList(), Collections.<Annotation>emptyList());
->>>>>>> 122481ee
+				sourceNode, Collections.<Annotation>emptyList(), Collections.<Annotation>emptyList(),false,false,null);
 	}
 
 	public EclipseNode findInnerClass(EclipseNode parent, String name) {

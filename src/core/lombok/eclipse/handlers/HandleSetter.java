/*
 * Copyright (C) 2009-2014 The Project Lombok Authors.
 *
 * Permission is hereby granted, free of charge, to any person obtaining a copy
 * of this software and associated documentation files (the "Software"), to deal
 * in the Software without restriction, including without limitation the rights
 * to use, copy, modify, merge, publish, distribute, sublicense, and/or sell
 * copies of the Software, and to permit persons to whom the Software is
 * furnished to do so, subject to the following conditions:
 *
 * The above copyright notice and this permission notice shall be included in
 * all copies or substantial portions of the Software.
 *
 * THE SOFTWARE IS PROVIDED "AS IS", WITHOUT WARRANTY OF ANY KIND, EXPRESS OR
 * IMPLIED, INCLUDING BUT NOT LIMITED TO THE WARRANTIES OF MERCHANTABILITY,
 * FITNESS FOR A PARTICULAR PURPOSE AND NONINFRINGEMENT. IN NO EVENT SHALL THE
 * AUTHORS OR COPYRIGHT HOLDERS BE LIABLE FOR ANY CLAIM, DAMAGES OR OTHER
 * LIABILITY, WHETHER IN AN ACTION OF CONTRACT, TORT OR OTHERWISE, ARISING FROM,
 * OUT OF OR IN CONNECTION WITH THE SOFTWARE OR THE USE OR OTHER DEALINGS IN
 * THE SOFTWARE.
 */
package lombok.eclipse.handlers;

import static lombok.core.handlers.HandlerUtil.*;
import static lombok.eclipse.Eclipse.*;
import static lombok.eclipse.handlers.EclipseHandlerUtil.*;

import java.lang.reflect.Modifier;
import java.util.ArrayList;
import java.util.Arrays;
import java.util.Collection;
import java.util.Collections;
import java.util.List;

import lombok.AccessLevel;
import lombok.ConfigurationKeys;
import lombok.Setter;
import lombok.core.AST.Kind;
import lombok.core.AnnotationValues;
import lombok.eclipse.EclipseAnnotationHandler;
import lombok.eclipse.EclipseNode;
import lombok.eclipse.handlers.EclipseHandlerUtil.FieldAccess;

import org.eclipse.jdt.internal.compiler.ast.ASTNode;
import org.eclipse.jdt.internal.compiler.ast.Annotation;
import org.eclipse.jdt.internal.compiler.ast.Argument;
import org.eclipse.jdt.internal.compiler.ast.Assignment;
import org.eclipse.jdt.internal.compiler.ast.Expression;
import org.eclipse.jdt.internal.compiler.ast.FieldDeclaration;
import org.eclipse.jdt.internal.compiler.ast.MessageSend;
import org.eclipse.jdt.internal.compiler.ast.MethodDeclaration;
import org.eclipse.jdt.internal.compiler.ast.NameReference;
import org.eclipse.jdt.internal.compiler.ast.QualifiedTypeReference;
import org.eclipse.jdt.internal.compiler.ast.ReturnStatement;
import org.eclipse.jdt.internal.compiler.ast.SingleNameReference;
import org.eclipse.jdt.internal.compiler.ast.Statement;
import org.eclipse.jdt.internal.compiler.ast.StringLiteral;
import org.eclipse.jdt.internal.compiler.ast.ThisReference;
import org.eclipse.jdt.internal.compiler.ast.TypeDeclaration;
import org.eclipse.jdt.internal.compiler.ast.TypeReference;
import org.eclipse.jdt.internal.compiler.classfmt.ClassFileConstants;
import org.eclipse.jdt.internal.compiler.lookup.Scope;
import org.eclipse.jdt.internal.compiler.lookup.TypeBinding;
import org.eclipse.jdt.internal.compiler.lookup.TypeIds;
import org.mangosdk.spi.ProviderFor;

/**
 * Handles the {@code lombok.Setter} annotation for eclipse.
 */
@ProviderFor(EclipseAnnotationHandler.class)
public class HandleSetter extends EclipseAnnotationHandler<Setter> {
	public boolean generateSetterForType(EclipseNode typeNode, EclipseNode pos, AccessLevel level, boolean checkForTypeLevelSetter) {
		if (checkForTypeLevelSetter) {
			if (hasAnnotation(Setter.class, typeNode)) {
				//The annotation will make it happen, so we can skip it.
				return true;
			}
		}

		TypeDeclaration typeDecl = null;
		if (typeNode.get() instanceof TypeDeclaration) typeDecl = (TypeDeclaration) typeNode.get();
		int modifiers = typeDecl == null ? 0 : typeDecl.modifiers;
		boolean notAClass = (modifiers &
				(ClassFileConstants.AccInterface | ClassFileConstants.AccAnnotation | ClassFileConstants.AccEnum)) != 0;

		if (typeDecl == null || notAClass) {
			pos.addError("@Setter is only supported on a class or a field.");
			return false;
		}

		for (EclipseNode field : typeNode.down()) {
			if (field.getKind() != Kind.FIELD) continue;
			FieldDeclaration fieldDecl = (FieldDeclaration) field.get();
			if (!filterField(fieldDecl)) continue;

			//Skip final fields.
			if ((fieldDecl.modifiers & ClassFileConstants.AccFinal) != 0) continue;
<<<<<<< HEAD

			generateSetterForField(field, pos.get(), level);
=======
			
			generateSetterForField(field, pos, level);
>>>>>>> 122481ee
		}
		return true;
	}

	/**
	 * Generates a setter on the stated field.
	 *
	 * Used by {@link HandleData}.
	 *
	 * The difference between this call and the handle method is as follows:
	 *
	 * If there is a {@code lombok.Setter} annotation on the field, it is used and the
	 * same rules apply (e.g. warning if the method already exists, stated access level applies).
	 * If not, the setter is still generated if it isn't already there, though there will not
	 * be a warning if its already there. The default access level is used.
	 */
	public void generateSetterForField(EclipseNode fieldNode, EclipseNode sourceNode, AccessLevel level) {
		if (hasAnnotation(Setter.class, fieldNode)) {
			//The annotation will make it happen, so we can skip it.
			return;
		}

		List<Annotation> empty = Collections.emptyList();
<<<<<<< HEAD

		createSetterForField(level, fieldNode, fieldNode, pos, false, empty, empty);
=======
		
		createSetterForField(level, fieldNode, sourceNode, false, empty, empty);
>>>>>>> 122481ee
	}

	public void handle(AnnotationValues<Setter> annotation, Annotation ast, EclipseNode annotationNode) {
		handleFlagUsage(annotationNode, ConfigurationKeys.SETTER_FLAG_USAGE, "@Setter");
		
		EclipseNode node = annotationNode.up();
		AccessLevel level = annotation.getInstance().value();
		if (level == AccessLevel.NONE || node == null) return;

		List<Annotation> onMethod = unboxAndRemoveAnnotationParameter(ast, "onMethod", "@Setter(onMethod=", annotationNode);
		List<Annotation> onParam = unboxAndRemoveAnnotationParameter(ast, "onParam", "@Setter(onParam=", annotationNode);

		switch (node.getKind()) {
		case FIELD:
			createSetterForFields(level, annotationNode.upFromAnnotationToFields(), annotationNode, true, onMethod, onParam);
			break;
		case TYPE:
			if (!onMethod.isEmpty()) {
				annotationNode.addError("'onMethod' is not supported for @Setter on a type.");
			}
			if (!onParam.isEmpty()) {
				annotationNode.addError("'onParam' is not supported for @Setter on a type.");
			}
			generateSetterForType(node, annotationNode, level, false);
			break;
		}
	}
<<<<<<< HEAD

	public void createSetterForFields(AccessLevel level, Collection<EclipseNode> fieldNodes, EclipseNode errorNode, ASTNode source, boolean whineIfExists, List<Annotation> onMethod, List<Annotation> onParam) {
=======
	
	public void createSetterForFields(AccessLevel level, Collection<EclipseNode> fieldNodes, EclipseNode sourceNode, boolean whineIfExists, List<Annotation> onMethod, List<Annotation> onParam) {
>>>>>>> 122481ee
		for (EclipseNode fieldNode : fieldNodes) {
			createSetterForField(level, fieldNode, sourceNode, whineIfExists, onMethod, onParam);
		}
	}

	public void createSetterForField(
			AccessLevel level, EclipseNode fieldNode, EclipseNode sourceNode,
			boolean whineIfExists, List<Annotation> onMethod,
			List<Annotation> onParam) {
<<<<<<< HEAD

=======
		
		ASTNode source = sourceNode.get();
>>>>>>> 122481ee
		if (fieldNode.getKind() != Kind.FIELD) {
			sourceNode.addError("@Setter is only supported on a class or a field.");
			return;
		}

		FieldDeclaration field = (FieldDeclaration) fieldNode.get();
		TypeReference fieldType = copyType(field.type, source);
		boolean isBoolean = isBoolean(fieldType);
		String setterName = toSetterName(fieldNode, isBoolean);
		boolean shouldReturnThis = shouldReturnThis(fieldNode);
		boolean propConstant = shouldAddPropertyNameConstant(fieldNode);
		boolean bound = shouldAddBoundProperty(fieldNode);
		String propertyChangeSupportFieldName = null;
		if( bound ) {
			propertyChangeSupportFieldName = propertyChangeSupportFieldName(fieldNode);
		}

		if (setterName == null) {
			fieldNode.addWarning("Not generating setter for this field: It does not fit your @Accessors prefix list.");
			return;
		}

		int modifier = toEclipseModifier(level) | (field.modifiers & ClassFileConstants.AccStatic);

		for (String altName : toAllSetterNames(fieldNode, isBoolean)) {
			switch (methodExists(altName, fieldNode, false, 1)) {
			case EXISTS_BY_LOMBOK:
				return;
			case EXISTS_BY_USER:
				if (whineIfExists) {
					String altNameExpl = "";
					if (!altName.equals(setterName)) altNameExpl = String.format(" (%s)", altName);
					fieldNode.addWarning(
						String.format("Not generating %s(): A method with that name already exists%s", setterName, altNameExpl));
				}
				return;
			default:
			case NOT_EXISTS:
				//continue scanning the other alt names.
			}
		}
<<<<<<< HEAD

		MethodDeclaration method = createSetter((TypeDeclaration) fieldNode.up().get(), fieldNode, setterName, shouldReturnThis, modifier, source, onMethod, onParam, propConstant, bound, propertyChangeSupportFieldName);
		injectMethod(fieldNode.up(), method);
	}

	public static TypeReference createTypeReference(String typeName, ASTNode source) {
		int pS = source.sourceStart, pE = source.sourceEnd;
		long p = (long)pS << 32 | pE;

		TypeReference typeReference;
		if (typeName.contains(".")) {

			char[][] typeNameTokens = fromQualifiedName(typeName);
			long[] pos = new long[typeNameTokens.length];
			Arrays.fill(pos, p);

			typeReference = new QualifiedTypeReference(typeNameTokens, pos);
		}
		else {
			typeReference = null;
		}

		setGeneratedBy(typeReference, source);
		return typeReference;
	}

	static MethodDeclaration createSetter(TypeDeclaration parent, EclipseNode fieldNode, String name, boolean shouldReturnThis, int modifier, ASTNode source, List<Annotation> onMethod, List<Annotation> onParam, boolean propConstant, boolean bound, String propertyChangeSupportFieldName) {
=======
		
		MethodDeclaration method = createSetter((TypeDeclaration) fieldNode.up().get(), fieldNode, setterName, shouldReturnThis, modifier, sourceNode, onMethod, onParam);
		injectMethod(fieldNode.up(), method);
	}
	
	static MethodDeclaration createSetter(TypeDeclaration parent, EclipseNode fieldNode, String name, boolean shouldReturnThis, int modifier, EclipseNode sourceNode, List<Annotation> onMethod, List<Annotation> onParam) {
>>>>>>> 122481ee
		FieldDeclaration field = (FieldDeclaration) fieldNode.get();
		ASTNode source = sourceNode.get();
		int pS = source.sourceStart, pE = source.sourceEnd;
		long p = (long)pS << 32 | pE;

		if( propConstant ) {
			FieldDeclaration fieldDecl = new FieldDeclaration(("PROP_"+fieldNode.getName().toUpperCase()).toCharArray(), 0, -1 );
			setGeneratedBy(fieldDecl, source);
			fieldDecl.declarationSourceEnd = -1;
			fieldDecl.modifiers = Modifier.PUBLIC | Modifier.STATIC | Modifier.FINAL;
			fieldDecl.type = createTypeReference("java.lang.String", source);
			fieldDecl.initialization = new StringLiteral(fieldNode.getName().toCharArray(), pS, pE, 0);
			injectField(fieldNode.up(), fieldDecl);
		}

		MethodDeclaration method = new MethodDeclaration(parent.compilationResult);
		method.modifiers = modifier;
		if (shouldReturnThis) {
			method.returnType = cloneSelfType(fieldNode, source);
		}

		if (method.returnType == null) {
			method.returnType = TypeReference.baseTypeReference(TypeIds.T_void, 0);
			method.returnType.sourceStart = pS; method.returnType.sourceEnd = pE;
			shouldReturnThis = false;
		}
		Annotation[] deprecated = null;
		if (isFieldDeprecated(fieldNode)) {
			deprecated = new Annotation[] { generateDeprecatedAnnotation(source) };
		}
		Annotation[] copiedAnnotations = copyAnnotations(source, onMethod.toArray(new Annotation[0]), deprecated);
		if (copiedAnnotations.length != 0) {
			method.annotations = copiedAnnotations;
		}
		Argument param = new Argument(field.name, p, copyType(field.type, source), Modifier.FINAL);
		param.sourceStart = pS; param.sourceEnd = pE;
		method.arguments = new Argument[] { param };
		method.selector = name.toCharArray();
		method.binding = null;
		method.thrownExceptions = null;
		method.typeParameters = null;
		method.bits |= ECLIPSE_DO_NOT_TOUCH_FLAG;
		Expression fieldRef = createFieldAccessor(fieldNode, FieldAccess.ALWAYS_FIELD, source);
		NameReference fieldNameRef = new SingleNameReference(field.name, p);
		Assignment assignment = new Assignment(fieldRef, fieldNameRef, (int)p);
		assignment.sourceStart = pS; assignment.sourceEnd = assignment.statementEnd = pE;
		method.bodyStart = method.declarationSourceStart = method.sourceStart = source.sourceStart;
		method.bodyEnd = method.declarationSourceEnd = method.sourceEnd = source.sourceEnd;
<<<<<<< HEAD

		Annotation[] nonNulls = findAnnotations(field, TransformationsUtil.NON_NULL_PATTERN);
		Annotation[] nullables = findAnnotations(field, TransformationsUtil.NULLABLE_PATTERN);
=======
		
		Annotation[] nonNulls = findAnnotations(field, NON_NULL_PATTERN);
		Annotation[] nullables = findAnnotations(field, NULLABLE_PATTERN);
>>>>>>> 122481ee
		List<Statement> statements = new ArrayList<Statement>(5);
		if (nonNulls.length == 0) {
			statements.add(assignment);
		} else {
			Statement nullCheck = generateNullCheck(field, sourceNode);
			if (nullCheck != null) statements.add(nullCheck);
			statements.add(assignment);
		}

		if (shouldReturnThis) {
			ThisReference thisRef = new ThisReference(pS, pE);
			ReturnStatement returnThis = new ReturnStatement(thisRef, pS, pE);
			statements.add(returnThis);
		}
		method.statements = statements.toArray(new Statement[0]);

		Annotation[] copiedAnnotationsParam = copyAnnotations(source, nonNulls, nullables, onParam.toArray(new Annotation[0]));
		if (copiedAnnotationsParam.length != 0) param.annotations = copiedAnnotationsParam;

		method.traverse(new SetGeneratedByVisitor(source), parent.scope);
		return method;
	}
}<|MERGE_RESOLUTION|>--- conflicted
+++ resolved
@@ -47,7 +47,6 @@
 import org.eclipse.jdt.internal.compiler.ast.Assignment;
 import org.eclipse.jdt.internal.compiler.ast.Expression;
 import org.eclipse.jdt.internal.compiler.ast.FieldDeclaration;
-import org.eclipse.jdt.internal.compiler.ast.MessageSend;
 import org.eclipse.jdt.internal.compiler.ast.MethodDeclaration;
 import org.eclipse.jdt.internal.compiler.ast.NameReference;
 import org.eclipse.jdt.internal.compiler.ast.QualifiedTypeReference;
@@ -59,8 +58,6 @@
 import org.eclipse.jdt.internal.compiler.ast.TypeDeclaration;
 import org.eclipse.jdt.internal.compiler.ast.TypeReference;
 import org.eclipse.jdt.internal.compiler.classfmt.ClassFileConstants;
-import org.eclipse.jdt.internal.compiler.lookup.Scope;
-import org.eclipse.jdt.internal.compiler.lookup.TypeBinding;
 import org.eclipse.jdt.internal.compiler.lookup.TypeIds;
 import org.mangosdk.spi.ProviderFor;
 
@@ -95,13 +92,8 @@
 
 			//Skip final fields.
 			if ((fieldDecl.modifiers & ClassFileConstants.AccFinal) != 0) continue;
-<<<<<<< HEAD
-
-			generateSetterForField(field, pos.get(), level);
-=======
-			
+
 			generateSetterForField(field, pos, level);
->>>>>>> 122481ee
 		}
 		return true;
 	}
@@ -125,18 +117,13 @@
 		}
 
 		List<Annotation> empty = Collections.emptyList();
-<<<<<<< HEAD
-
-		createSetterForField(level, fieldNode, fieldNode, pos, false, empty, empty);
-=======
-		
+
 		createSetterForField(level, fieldNode, sourceNode, false, empty, empty);
->>>>>>> 122481ee
 	}
 
 	public void handle(AnnotationValues<Setter> annotation, Annotation ast, EclipseNode annotationNode) {
 		handleFlagUsage(annotationNode, ConfigurationKeys.SETTER_FLAG_USAGE, "@Setter");
-		
+
 		EclipseNode node = annotationNode.up();
 		AccessLevel level = annotation.getInstance().value();
 		if (level == AccessLevel.NONE || node == null) return;
@@ -159,13 +146,8 @@
 			break;
 		}
 	}
-<<<<<<< HEAD
-
-	public void createSetterForFields(AccessLevel level, Collection<EclipseNode> fieldNodes, EclipseNode errorNode, ASTNode source, boolean whineIfExists, List<Annotation> onMethod, List<Annotation> onParam) {
-=======
-	
+
 	public void createSetterForFields(AccessLevel level, Collection<EclipseNode> fieldNodes, EclipseNode sourceNode, boolean whineIfExists, List<Annotation> onMethod, List<Annotation> onParam) {
->>>>>>> 122481ee
 		for (EclipseNode fieldNode : fieldNodes) {
 			createSetterForField(level, fieldNode, sourceNode, whineIfExists, onMethod, onParam);
 		}
@@ -175,12 +157,8 @@
 			AccessLevel level, EclipseNode fieldNode, EclipseNode sourceNode,
 			boolean whineIfExists, List<Annotation> onMethod,
 			List<Annotation> onParam) {
-<<<<<<< HEAD
-
-=======
-		
+
 		ASTNode source = sourceNode.get();
->>>>>>> 122481ee
 		if (fieldNode.getKind() != Kind.FIELD) {
 			sourceNode.addError("@Setter is only supported on a class or a field.");
 			return;
@@ -222,42 +200,12 @@
 				//continue scanning the other alt names.
 			}
 		}
-<<<<<<< HEAD
-
-		MethodDeclaration method = createSetter((TypeDeclaration) fieldNode.up().get(), fieldNode, setterName, shouldReturnThis, modifier, source, onMethod, onParam, propConstant, bound, propertyChangeSupportFieldName);
+
+		MethodDeclaration method = createSetter((TypeDeclaration) fieldNode.up().get(), fieldNode, setterName, shouldReturnThis, modifier, sourceNode, onMethod, onParam, propConstant, bound, propertyChangeSupportFieldName);
 		injectMethod(fieldNode.up(), method);
 	}
 
-	public static TypeReference createTypeReference(String typeName, ASTNode source) {
-		int pS = source.sourceStart, pE = source.sourceEnd;
-		long p = (long)pS << 32 | pE;
-
-		TypeReference typeReference;
-		if (typeName.contains(".")) {
-
-			char[][] typeNameTokens = fromQualifiedName(typeName);
-			long[] pos = new long[typeNameTokens.length];
-			Arrays.fill(pos, p);
-
-			typeReference = new QualifiedTypeReference(typeNameTokens, pos);
-		}
-		else {
-			typeReference = null;
-		}
-
-		setGeneratedBy(typeReference, source);
-		return typeReference;
-	}
-
-	static MethodDeclaration createSetter(TypeDeclaration parent, EclipseNode fieldNode, String name, boolean shouldReturnThis, int modifier, ASTNode source, List<Annotation> onMethod, List<Annotation> onParam, boolean propConstant, boolean bound, String propertyChangeSupportFieldName) {
-=======
-		
-		MethodDeclaration method = createSetter((TypeDeclaration) fieldNode.up().get(), fieldNode, setterName, shouldReturnThis, modifier, sourceNode, onMethod, onParam);
-		injectMethod(fieldNode.up(), method);
-	}
-	
-	static MethodDeclaration createSetter(TypeDeclaration parent, EclipseNode fieldNode, String name, boolean shouldReturnThis, int modifier, EclipseNode sourceNode, List<Annotation> onMethod, List<Annotation> onParam) {
->>>>>>> 122481ee
+	static MethodDeclaration createSetter(TypeDeclaration parent, EclipseNode fieldNode, String name, boolean shouldReturnThis, int modifier, EclipseNode sourceNode, List<Annotation> onMethod, List<Annotation> onParam, boolean propConstant, boolean bound, String propertyChangeSupportFieldName) {
 		FieldDeclaration field = (FieldDeclaration) fieldNode.get();
 		ASTNode source = sourceNode.get();
 		int pS = source.sourceStart, pE = source.sourceEnd;
@@ -306,15 +254,10 @@
 		assignment.sourceStart = pS; assignment.sourceEnd = assignment.statementEnd = pE;
 		method.bodyStart = method.declarationSourceStart = method.sourceStart = source.sourceStart;
 		method.bodyEnd = method.declarationSourceEnd = method.sourceEnd = source.sourceEnd;
-<<<<<<< HEAD
-
-		Annotation[] nonNulls = findAnnotations(field, TransformationsUtil.NON_NULL_PATTERN);
-		Annotation[] nullables = findAnnotations(field, TransformationsUtil.NULLABLE_PATTERN);
-=======
-		
+
 		Annotation[] nonNulls = findAnnotations(field, NON_NULL_PATTERN);
 		Annotation[] nullables = findAnnotations(field, NULLABLE_PATTERN);
->>>>>>> 122481ee
+
 		List<Statement> statements = new ArrayList<Statement>(5);
 		if (nonNulls.length == 0) {
 			statements.add(assignment);
@@ -337,4 +280,26 @@
 		method.traverse(new SetGeneratedByVisitor(source), parent.scope);
 		return method;
 	}
-}+
+	public static TypeReference createTypeReference(String typeName, ASTNode source) {
+		int pS = source.sourceStart, pE = source.sourceEnd;
+		long p = (long)pS << 32 | pE;
+
+		TypeReference typeReference;
+		if (typeName.contains(".")) {
+
+			char[][] typeNameTokens = fromQualifiedName(typeName);
+			long[] pos = new long[typeNameTokens.length];
+			Arrays.fill(pos, p);
+
+			typeReference = new QualifiedTypeReference(typeNameTokens, pos);
+		}
+		else {
+			typeReference = null;
+		}
+
+		setGeneratedBy(typeReference, source);
+		return typeReference;
+	}
+}
+

/*
 * Copyright (C) 2009-2014 The Project Lombok Authors.
 * 
 * Permission is hereby granted, free of charge, to any person obtaining a copy
 * of this software and associated documentation files (the "Software"), to deal
 * in the Software without restriction, including without limitation the rights
 * to use, copy, modify, merge, publish, distribute, sublicense, and/or sell
 * copies of the Software, and to permit persons to whom the Software is
 * furnished to do so, subject to the following conditions:
 * 
 * The above copyright notice and this permission notice shall be included in
 * all copies or substantial portions of the Software.
 * 
 * THE SOFTWARE IS PROVIDED "AS IS", WITHOUT WARRANTY OF ANY KIND, EXPRESS OR
 * IMPLIED, INCLUDING BUT NOT LIMITED TO THE WARRANTIES OF MERCHANTABILITY,
 * FITNESS FOR A PARTICULAR PURPOSE AND NONINFRINGEMENT. IN NO EVENT SHALL THE
 * AUTHORS OR COPYRIGHT HOLDERS BE LIABLE FOR ANY CLAIM, DAMAGES OR OTHER
 * LIABILITY, WHETHER IN AN ACTION OF CONTRACT, TORT OR OTHERWISE, ARISING FROM,
 * OUT OF OR IN CONNECTION WITH THE SOFTWARE OR THE USE OR OTHER DEALINGS IN
 * THE SOFTWARE.
 */
package lombok.core;

import java.io.InputStream;

/**
 * This class just holds lombok's current version.
 */
public class Version {
	// ** CAREFUL ** - this class must always compile with 0 dependencies (it must not refer to any other sources or libraries).
	// Note: In 'X.Y.Z', if Z is odd, its a snapshot build built from the repository, so many different 0.10.3 versions can exist, for example.
	// Official builds always end in an even number. (Since 0.10.2).
<<<<<<< HEAD
	private static final String VERSION = "1.14.3";
//	private static final String RELEASE_NAME = "Edgy Guinea Pig";
	private static final String RELEASE_NAME = "Branching Bound Cobra";
=======
	private static final String VERSION = "1.14.5";
	private static final String RELEASE_NAME = "Edgy Guinea Pig";
//	private static final String RELEASE_NAME = "Branching Cobra";
>>>>>>> 3c4f6841
	
	private Version() {
		//Prevent instantiation
	}
	
	/**
	 * Prints the version followed by a newline, and exits.
	 */
	public static void main(String[] args) {
		if (args.length > 0) {
			System.out.printf("Lombok %s\n", getFullVersion());
		} else {
			System.out.println(VERSION);
		}
	}
	
	/**
	 * Get the current Lombok version.
	 */
	public static String getVersion() {
		return VERSION;
	}
	
	/**
	 * Get the current release name.
	 * 
	 * The release name is a string (not numbers). Every time a new release has a significantly improved feature set, a new release name is given.
	 * Thus, many versions can carry the same release name. Version bumps and release names are not related; if a new version of lombok is entirely
	 * backwards compatible with a previous one, but also adds many new features, it will get only a minor version bump, but also a new release name.
	 */
	public static String getReleaseName() {
		return RELEASE_NAME;
	}
	
	public static String getFullVersion() {
		String version = String.format("v%s \"%s\"", VERSION, RELEASE_NAME);
		if (!isEdgeRelease()) return version;
		
		InputStream in = Version.class.getResourceAsStream("/release-timestamp.txt");
		if (in == null) return version;
		try {
			byte[] data = new byte[65536];
			int p = 0;
			while (p < data.length) {
				int r = in.read(data, p, data.length - p);
				if (r == -1) break;
				p += r;
			}
			
			String timestamp = new String(data, "UTF-8").trim();
			return version + " - " + timestamp;
		} catch (Exception e) {
			try {
				in.close();
			} catch (Exception ignore) {}
		}
		
		return version;
	}
	
	public static boolean isEdgeRelease() {
		int lastIdx = VERSION.lastIndexOf('.');
		if (lastIdx == -1) return false;
		try {
			return Integer.parseInt(VERSION.substring(lastIdx + 1)) % 2 == 1;
		} catch (Exception e) {
			return false;
		}
	}
}<|MERGE_RESOLUTION|>--- conflicted
+++ resolved
@@ -30,15 +30,10 @@
 	// ** CAREFUL ** - this class must always compile with 0 dependencies (it must not refer to any other sources or libraries).
 	// Note: In 'X.Y.Z', if Z is odd, its a snapshot build built from the repository, so many different 0.10.3 versions can exist, for example.
 	// Official builds always end in an even number. (Since 0.10.2).
-<<<<<<< HEAD
-	private static final String VERSION = "1.14.3";
+
+	private static final String VERSION = "1.14.5";
 //	private static final String RELEASE_NAME = "Edgy Guinea Pig";
 	private static final String RELEASE_NAME = "Branching Bound Cobra";
-=======
-	private static final String VERSION = "1.14.5";
-	private static final String RELEASE_NAME = "Edgy Guinea Pig";
-//	private static final String RELEASE_NAME = "Branching Cobra";
->>>>>>> 3c4f6841
 	
 	private Version() {
 		//Prevent instantiation

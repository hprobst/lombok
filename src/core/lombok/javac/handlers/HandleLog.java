--- conflicted
+++ resolved
@@ -50,7 +50,7 @@
 		throw new UnsupportedOperationException();
 	}
 
-	public static void processAnnotation(LoggingFramework framework, AnnotationValues<?> annotation, JavacNode annotationNode, String loggerCategory) {
+	public static void processAnnotation(LoggingFramework framework, AnnotationValues<?> annotation, JavacNode annotationNode, String loggerTopic) {
 		deleteAnnotationIfNeccessary(annotationNode, framework.getAnnotationClass());
 
 		JavacNode typeNode = annotationNode.up();
@@ -65,24 +65,13 @@
 				annotationNode.addError("@Log is legal only on classes and enums.");
 				return;
 			}
-<<<<<<< HEAD
-			
-			if (fieldExists(logFieldName, typeNode)!= MemberExistsResult.NOT_EXISTS) {
+			if (fieldExists(logFieldName, typeNode) != MemberExistsResult.NOT_EXISTS) {
 				annotationNode.addWarning("Field '" + logFieldName + "' already exists.");
-=======
-
-			if (fieldExists("log", typeNode)!= MemberExistsResult.NOT_EXISTS) {
-				annotationNode.addWarning("Field 'log' already exists.");
->>>>>>> fbab1ca7
 				return;
 			}
 
 			JCFieldAccess loggingType = selfType(typeNode);
-<<<<<<< HEAD
-			createField(framework, typeNode, loggingType, annotationNode.get(), logFieldName, useStatic);
-=======
-			createField(framework, typeNode, loggingType, annotationNode.get(), loggerCategory);
->>>>>>> fbab1ca7
+			createField(framework, typeNode, loggingType, annotationNode.get(), logFieldName, useStatic, loggerTopic);
 			break;
 		default:
 			annotationNode.addError("@Log is legal only on types.");
@@ -96,11 +85,7 @@
 		return maker.Select(maker.Ident(name), typeNode.toName("class"));
 	}
 	
-<<<<<<< HEAD
-	private static boolean createField(LoggingFramework framework, JavacNode typeNode, JCFieldAccess loggingType, JCTree source, String logFieldName, boolean useStatic) {
-=======
-	public static boolean createField(LoggingFramework framework, JavacNode typeNode, JCFieldAccess loggingType, JCTree source, String loggerCategory) {
->>>>>>> fbab1ca7
+	private static boolean createField(LoggingFramework framework, JavacNode typeNode, JCFieldAccess loggingType, JCTree source, String logFieldName, boolean useStatic, String loggerTopic) {
 		JavacTreeMaker maker = typeNode.getTreeMaker();
 		
 		// private static final <loggerType> log = <factoryMethod>(<parameter>);
@@ -108,10 +93,10 @@
 		JCExpression factoryMethod = chainDotsString(typeNode, framework.getLoggerFactoryMethodName());
 
 		JCExpression loggerName;
-		if (loggerCategory == null || loggerCategory.trim().length() == 0) {
+		if (loggerTopic == null || loggerTopic.trim().length() == 0) {
 			loggerName = framework.createFactoryParameter(typeNode, loggingType);
 		} else {
-			loggerName = maker.Literal(loggerCategory);
+			loggerName = maker.Literal(loggerTopic);
 		}
 
 		JCMethodInvocation factoryMethodCall = maker.Apply(List.<JCExpression>nil(), factoryMethod, List.<JCExpression>of(loggerName));
@@ -130,13 +115,8 @@
 	@ProviderFor(JavacAnnotationHandler.class)
 	public static class HandleCommonsLog extends JavacAnnotationHandler<lombok.extern.apachecommons.CommonsLog> {
 		@Override public void handle(AnnotationValues<lombok.extern.apachecommons.CommonsLog> annotation, JCAnnotation ast, JavacNode annotationNode) {
-<<<<<<< HEAD
 			handleFlagUsage(annotationNode, ConfigurationKeys.LOG_COMMONS_FLAG_USAGE, "@apachecommons.CommonsLog", ConfigurationKeys.LOG_ANY_FLAG_USAGE, "any @Log");
-			
-			processAnnotation(LoggingFramework.COMMONS, annotation, annotationNode);
-=======
 			processAnnotation(LoggingFramework.COMMONS, annotation, annotationNode, annotation.getInstance().topic());
->>>>>>> fbab1ca7
 		}
 	}
 	
@@ -146,13 +126,8 @@
 	@ProviderFor(JavacAnnotationHandler.class)
 	public static class HandleJulLog extends JavacAnnotationHandler<lombok.extern.java.Log> {
 		@Override public void handle(AnnotationValues<lombok.extern.java.Log> annotation, JCAnnotation ast, JavacNode annotationNode) {
-<<<<<<< HEAD
 			handleFlagUsage(annotationNode, ConfigurationKeys.LOG_JUL_FLAG_USAGE, "@java.Log", ConfigurationKeys.LOG_ANY_FLAG_USAGE, "any @Log");
-			
-			processAnnotation(LoggingFramework.JUL, annotation, annotationNode);
-=======
 			processAnnotation(LoggingFramework.JUL, annotation, annotationNode, annotation.getInstance().topic());
->>>>>>> fbab1ca7
 		}
 	}
 	
@@ -162,13 +137,8 @@
 	@ProviderFor(JavacAnnotationHandler.class)
 	public static class HandleLog4jLog extends JavacAnnotationHandler<lombok.extern.log4j.Log4j> {
 		@Override public void handle(AnnotationValues<lombok.extern.log4j.Log4j> annotation, JCAnnotation ast, JavacNode annotationNode) {
-<<<<<<< HEAD
 			handleFlagUsage(annotationNode, ConfigurationKeys.LOG_LOG4J_FLAG_USAGE, "@Log4j", ConfigurationKeys.LOG_ANY_FLAG_USAGE, "any @Log");
-			
-			processAnnotation(LoggingFramework.LOG4J, annotation, annotationNode);
-=======
 			processAnnotation(LoggingFramework.LOG4J, annotation, annotationNode, annotation.getInstance().topic());
->>>>>>> fbab1ca7
 		}
 	}
 	
@@ -178,13 +148,8 @@
 	@ProviderFor(JavacAnnotationHandler.class)
 	public static class HandleLog4j2Log extends JavacAnnotationHandler<lombok.extern.log4j.Log4j2> {
 		@Override public void handle(AnnotationValues<lombok.extern.log4j.Log4j2> annotation, JCAnnotation ast, JavacNode annotationNode) {
-<<<<<<< HEAD
 			handleFlagUsage(annotationNode, ConfigurationKeys.LOG_LOG4J2_FLAG_USAGE, "@Log4j2", ConfigurationKeys.LOG_ANY_FLAG_USAGE, "any @Log");
-			
-			processAnnotation(LoggingFramework.LOG4J2, annotation, annotationNode);
-=======
 			processAnnotation(LoggingFramework.LOG4J2, annotation, annotationNode, annotation.getInstance().topic());
->>>>>>> fbab1ca7
 		}
 	}
 	
@@ -194,13 +159,8 @@
 	@ProviderFor(JavacAnnotationHandler.class)
 	public static class HandleSlf4jLog extends JavacAnnotationHandler<lombok.extern.slf4j.Slf4j> {
 		@Override public void handle(AnnotationValues<lombok.extern.slf4j.Slf4j> annotation, JCAnnotation ast, JavacNode annotationNode) {
-<<<<<<< HEAD
 			handleFlagUsage(annotationNode, ConfigurationKeys.LOG_SLF4J_FLAG_USAGE, "@Slf4j", ConfigurationKeys.LOG_ANY_FLAG_USAGE, "any @Log");
-			
-			processAnnotation(LoggingFramework.SLF4J, annotation, annotationNode);
-=======
 			processAnnotation(LoggingFramework.SLF4J, annotation, annotationNode, annotation.getInstance().topic());
->>>>>>> fbab1ca7
 		}
 	}
 	
@@ -210,13 +170,8 @@
 	@ProviderFor(JavacAnnotationHandler.class)
 	public static class HandleXSlf4jLog extends JavacAnnotationHandler<lombok.extern.slf4j.XSlf4j> {
 		@Override public void handle(AnnotationValues<lombok.extern.slf4j.XSlf4j> annotation, JCAnnotation ast, JavacNode annotationNode) {
-<<<<<<< HEAD
 			handleFlagUsage(annotationNode, ConfigurationKeys.LOG_XSLF4J_FLAG_USAGE, "@XSlf4j", ConfigurationKeys.LOG_ANY_FLAG_USAGE, "any @Log");
-			
-			processAnnotation(LoggingFramework.XSLF4J, annotation, annotationNode);
-=======
 			processAnnotation(LoggingFramework.XSLF4J, annotation, annotationNode, annotation.getInstance().topic());
->>>>>>> fbab1ca7
 		}
 	}
 	

--- conflicted
+++ resolved
@@ -110,15 +110,9 @@
 			super.scan(tree);
 		}
 	}
-<<<<<<< HEAD
-
-	private static Map<JCTree, WeakReference<JCTree>> generatedNodes = new WeakHashMap<JCTree, WeakReference<JCTree>>();
-
-=======
 	
 	private static ReferenceFieldAugment<JCTree, JCTree> generatedNodes = ReferenceFieldAugment.augmentWeakField(JCTree.class, JCTree.class, "lombok$generatedNodes");
 	
->>>>>>> 122481ee
 	/**
 	 * Contributed by Jan Lahoda; many lombok transformations should not be run (or a lite version should be run) when the netbeans editor
 	 * is running javac on the open source file to find inline errors and such. As class files are compiled separately this does not affect
@@ -448,15 +442,8 @@
 		if ((((JCVariableDecl) field.get()).mods.flags & Flags.STATIC) != 0) return false;
 
 		AnnotationValues<Accessors> accessors = JavacHandlerUtil.getAccessorsForField(field);
-<<<<<<< HEAD
-
-		boolean forced = (accessors.getActualExpression("chain") != null);
-		Accessors instance = accessors.getInstance();
-		return instance.chain() || (instance.fluent() && !forced);
-=======
-		
+	
 		return HandlerUtil.shouldReturnThis0(accessors, field.getAst());
->>>>>>> 122481ee
 	}
 
 	public static boolean shouldAddPropertyNameConstant(JavacNode field) {
@@ -536,17 +523,11 @@
 				current = current.up();
 			}
 		}
-<<<<<<< HEAD
-
-		if (prefixes != null && prefixes.length > 0) {
-			CharSequence newName = TransformationsUtil.removePrefix(field.getName(), prefixes);
-=======
 		
 		if (prefixes == null) prefixes = field.getAst().readConfiguration(ConfigurationKeys.ACCESSORS_PREFIX);
 		
 		if (!prefixes.isEmpty()) {
 			CharSequence newName = removePrefix(field.getName(), prefixes);
->>>>>>> 122481ee
 			if (newName != null) return field.toName(newName.toString());
 		}
 
@@ -941,9 +922,6 @@
 		if (addFinal) flags |= Flags.FINAL;
 		return flags;
 	}
-<<<<<<< HEAD
-
-=======
 	
 	public static JCExpression genTypeRef(JavacNode node, String complexName) {
 		String[] parts = complexName.split("\\.");
@@ -956,7 +934,6 @@
 		return chainDots(node, parts);
 	}
 	
->>>>>>> 122481ee
 	public static JCExpression genJavaLangTypeRef(JavacNode node, String... simpleNames) {
 		if (LombokOptionsFactory.getDelombokOptions(node.getContext()).getFormatPreferences().javaLangAsFqn()) {
 			return chainDots(node, "java", "lang", simpleNames);
@@ -1134,15 +1111,6 @@
 
 		return problematic.toList();
 	}
-<<<<<<< HEAD
-
-	static List<JCAnnotation> unboxAndRemoveAnnotationParameter(JCAnnotation ast, String parameterName, String errorName, JavacNode errorNode) {
-		ListBuffer<JCExpression> params = new ListBuffer<JCExpression>();
-		ListBuffer<JCAnnotation> result = new ListBuffer<JCAnnotation>();
-
-		errorNode.removeDeferredErrors();
-
-=======
 	
 	static List<JCAnnotation> unboxAndRemoveAnnotationParameter(JCAnnotation ast, String parameterName, String errorName, JavacNode annotationNode) {
 		ListBuffer<JCExpression> params = new ListBuffer<JCExpression>();
@@ -1159,7 +1127,6 @@
 			}
 		} catch (Exception ignore) {}
 		
->>>>>>> 122481ee
 		outer:
 		for (JCExpression param : ast.args) {
 			String nameOfParam = "value";
@@ -1177,14 +1144,10 @@
 				params.append(param);
 				continue outer;
 			}
-<<<<<<< HEAD
-
-=======
 			
 			int endPos = Javac.getEndPosition(param.pos(), (JCCompilationUnit) annotationNode.top().get());
 			annotationNode.getAst().removeFromDeferredDiagnostics(param.pos, endPos);
 			
->>>>>>> 122481ee
 			if (valueOfParam instanceof JCAnnotation) {
 				String dummyAnnotationName = ((JCAnnotation) valueOfParam).annotationType.toString();
 				dummyAnnotationName = dummyAnnotationName.replace("_", "").replace("$", "").replace("x", "").replace("X", "");

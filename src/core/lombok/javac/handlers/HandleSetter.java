/*
 * Copyright (C) 2009-2012 The Project Lombok Authors.
 * 
 * Permission is hereby granted, free of charge, to any person obtaining a copy
 * of this software and associated documentation files (the "Software"), to deal
 * in the Software without restriction, including without limitation the rights
 * to use, copy, modify, merge, publish, distribute, sublicense, and/or sell
 * copies of the Software, and to permit persons to whom the Software is
 * furnished to do so, subject to the following conditions:
 * 
 * The above copyright notice and this permission notice shall be included in
 * all copies or substantial portions of the Software.
 * 
 * THE SOFTWARE IS PROVIDED "AS IS", WITHOUT WARRANTY OF ANY KIND, EXPRESS OR
 * IMPLIED, INCLUDING BUT NOT LIMITED TO THE WARRANTIES OF MERCHANTABILITY,
 * FITNESS FOR A PARTICULAR PURPOSE AND NONINFRINGEMENT. IN NO EVENT SHALL THE
 * AUTHORS OR COPYRIGHT HOLDERS BE LIABLE FOR ANY CLAIM, DAMAGES OR OTHER
 * LIABILITY, WHETHER IN AN ACTION OF CONTRACT, TORT OR OTHERWISE, ARISING FROM,
 * OUT OF OR IN CONNECTION WITH THE SOFTWARE OR THE USE OR OTHER DEALINGS IN
 * THE SOFTWARE.
 */
package lombok.javac.handlers;

import static lombok.javac.handlers.JavacHandlerUtil.*;
import static lombok.javac.Javac.*;

import java.util.Collection;

import javax.lang.model.type.NoType;
import javax.lang.model.type.TypeKind;
import javax.lang.model.type.TypeVisitor;

import lombok.AccessLevel;
import lombok.Setter;
import lombok.core.AST.Kind;
import lombok.core.AnnotationValues;
import lombok.core.TransformationsUtil;
import lombok.javac.JavacAnnotationHandler;
import lombok.javac.JavacNode;

import org.mangosdk.spi.ProviderFor;

import com.sun.tools.javac.code.Flags;
import com.sun.tools.javac.code.Type;
import com.sun.tools.javac.code.TypeTags;
import com.sun.tools.javac.tree.JCTree;
import com.sun.tools.javac.tree.JCTree.JCAnnotation;
import com.sun.tools.javac.tree.JCTree.JCAssign;
import com.sun.tools.javac.tree.JCTree.JCBlock;
import com.sun.tools.javac.tree.JCTree.JCClassDecl;
import com.sun.tools.javac.tree.JCTree.JCExpression;
import com.sun.tools.javac.tree.JCTree.JCMethodDecl;
import com.sun.tools.javac.tree.JCTree.JCStatement;
import com.sun.tools.javac.tree.JCTree.JCTypeParameter;
import com.sun.tools.javac.tree.JCTree.JCVariableDecl;
import com.sun.tools.javac.tree.TreeMaker;
import com.sun.tools.javac.util.JCDiagnostic.DiagnosticPosition;
import com.sun.tools.javac.util.List;
import com.sun.tools.javac.util.Name;

/**
 * Handles the {@code lombok.Setter} annotation for javac.
 */
@ProviderFor(JavacAnnotationHandler.class)
public class HandleSetter extends JavacAnnotationHandler<Setter> {
	public void generateSetterForType(JavacNode typeNode, JavacNode errorNode, AccessLevel level, boolean checkForTypeLevelSetter) {
		if (checkForTypeLevelSetter) {
			if (typeNode != null) for (JavacNode child : typeNode.down()) {
				if (child.getKind() == Kind.ANNOTATION) {
					if (annotationTypeMatches(Setter.class, child)) {
						//The annotation will make it happen, so we can skip it.
						return;
					}
				}
			}
		}
		
		JCClassDecl typeDecl = null;
		if (typeNode.get() instanceof JCClassDecl) typeDecl = (JCClassDecl) typeNode.get();
		long modifiers = typeDecl == null ? 0 : typeDecl.mods.flags;
		boolean notAClass = (modifiers & (Flags.INTERFACE | Flags.ANNOTATION | Flags.ENUM)) != 0;
		
		if (typeDecl == null || notAClass) {
			errorNode.addError("@Setter is only supported on a class or a field.");
			return;
		}
		
		for (JavacNode field : typeNode.down()) {
			if (field.getKind() != Kind.FIELD) continue;
			JCVariableDecl fieldDecl = (JCVariableDecl) field.get();
			//Skip fields that start with $
			if (fieldDecl.name.toString().startsWith("$")) continue;
			//Skip static fields.
			if ((fieldDecl.mods.flags & Flags.STATIC) != 0) continue;
			//Skip final fields.
			if ((fieldDecl.mods.flags & Flags.FINAL) != 0) continue;
			
			generateSetterForField(field, errorNode.get(), level);
		}
	}
	
	/**
	 * Generates a setter on the stated field.
	 * 
	 * Used by {@link HandleData}.
	 * 
	 * The difference between this call and the handle method is as follows:
	 * 
	 * If there is a {@code lombok.Setter} annotation on the field, it is used and the
	 * same rules apply (e.g. warning if the method already exists, stated access level applies).
	 * If not, the setter is still generated if it isn't already there, though there will not
	 * be a warning if its already there. The default access level is used.
	 * 
	 * @param fieldNode The node representing the field you want a setter for.
	 * @param pos The node responsible for generating the setter (the {@code @Data} or {@code @Setter} annotation).
	 */
	public void generateSetterForField(JavacNode fieldNode, DiagnosticPosition pos, AccessLevel level) {
		for (JavacNode child : fieldNode.down()) {
			if (child.getKind() == Kind.ANNOTATION) {
				if (annotationTypeMatches(Setter.class, child)) {
					//The annotation will make it happen, so we can skip it.
					return;
				}
			}
		}
		
		createSetterForField(level, fieldNode, fieldNode, false);
	}
	
	@Override public void handle(AnnotationValues<Setter> annotation, JCAnnotation ast, JavacNode annotationNode) {
		Collection<JavacNode> fields = annotationNode.upFromAnnotationToFields();
		deleteAnnotationIfNeccessary(annotationNode, Setter.class);
		deleteImportFromCompilationUnit(annotationNode, "lombok.AccessLevel");
		JavacNode node = annotationNode.up();
		AccessLevel level = annotation.getInstance().value();
		
		if (level == AccessLevel.NONE || node == null) return;
		
		switch (node.getKind()) {
		case FIELD:
			createSetterForFields(level, fields, annotationNode, true);
			break;
		case TYPE:
			generateSetterForType(node, annotationNode, level, false);
			break;
		}
	}
	
	private void createSetterForFields(AccessLevel level, Collection<JavacNode> fieldNodes, JavacNode errorNode, boolean whineIfExists) {
		
		for (JavacNode fieldNode : fieldNodes) {
			createSetterForField(level, fieldNode, errorNode, whineIfExists);
		}
	}
	
	private void createSetterForField(AccessLevel level,
			JavacNode fieldNode, JavacNode source, boolean whineIfExists) {
		
		if (fieldNode.getKind() != Kind.FIELD) {
			fieldNode.addError("@Setter is only supported on a class or a field.");
			return;
		}
		
		JCVariableDecl fieldDecl = (JCVariableDecl)fieldNode.get();
		String methodName = toSetterName(fieldNode);
		
<<<<<<< HEAD
		if (methodName == null) {
			source.addWarning("Not generating setter for this field: It does not fit your @Accessors prefix list.");
			return;
		}
		
		for (String altName : toAllSetterNames(fieldNode)) {
			switch (methodExists(altName, fieldNode, false)) {
=======
		for (String altName : toAllSetterNames(fieldDecl)) {
			switch (methodExists(altName, fieldNode, false, 1)) {
>>>>>>> 0c927175
			case EXISTS_BY_LOMBOK:
				return;
			case EXISTS_BY_USER:
				if (whineIfExists) {
					String altNameExpl = "";
					if (!altName.equals(methodName)) altNameExpl = String.format(" (%s)", altName);
					source.addWarning(
						String.format("Not generating %s(): A method with that name already exists%s", methodName, altNameExpl));
				}
				return;
			default:
			case NOT_EXISTS:
				//continue scanning the other alt names.
			}
		}
		
		long access = toJavacModifier(level) | (fieldDecl.mods.flags & Flags.STATIC);
		
		JCMethodDecl createdSetter = createSetter(access, fieldNode, fieldNode.getTreeMaker(), source.get());
		injectMethod(fieldNode.up(), createdSetter);
	}
	
	private JCMethodDecl createSetter(long access, JavacNode field, TreeMaker treeMaker, JCTree source) {
		String setterName = toSetterName(field);
		if (setterName == null) return null;
		
		JCVariableDecl fieldDecl = (JCVariableDecl) field.get();
		
		JCExpression fieldRef = createFieldAccessor(treeMaker, field, FieldAccess.ALWAYS_FIELD);
		JCAssign assign = treeMaker.Assign(fieldRef, treeMaker.Ident(fieldDecl.name));
		
		List<JCStatement> statements;
		List<JCAnnotation> nonNulls = findAnnotations(field, TransformationsUtil.NON_NULL_PATTERN);
		List<JCAnnotation> nullables = findAnnotations(field, TransformationsUtil.NULLABLE_PATTERN);
		
		if (nonNulls.isEmpty()) {
			statements = List.<JCStatement>of(treeMaker.Exec(assign));
		} else {
			JCStatement nullCheck = generateNullCheck(treeMaker, field);
			if (nullCheck != null) statements = List.<JCStatement>of(nullCheck, treeMaker.Exec(assign));
			else statements = List.<JCStatement>of(treeMaker.Exec(assign));
		}
		
		JCBlock methodBody = treeMaker.Block(0, statements);
		Name methodName = field.toName(setterName);
		List<JCAnnotation> annsOnParam = nonNulls.appendList(nullables);
		
		JCVariableDecl param = treeMaker.VarDef(treeMaker.Modifiers(Flags.FINAL, annsOnParam), fieldDecl.name, fieldDecl.vartype, null);
		//WARNING: Do not use field.getSymbolTable().voidType - that field has gone through non-backwards compatible API changes within javac1.6.
		JCExpression methodType = treeMaker.Type(new JCNoType(getCtcInt(TypeTags.class, "VOID")));
		
		List<JCTypeParameter> methodGenericParams = List.nil();
		List<JCVariableDecl> parameters = List.of(param);
		List<JCExpression> throwsClauses = List.nil();
		JCExpression annotationMethodDefaultValue = null;
		
		List<JCAnnotation> annsOnMethod = List.nil();
		if (isFieldDeprecated(field)) {
			annsOnMethod = annsOnMethod.prepend(treeMaker.Annotation(chainDots(field, "java", "lang", "Deprecated"), List.<JCExpression>nil()));
		}
		return recursiveSetGeneratedBy(treeMaker.MethodDef(treeMaker.Modifiers(access, annsOnMethod), methodName, methodType,
				methodGenericParams, parameters, throwsClauses, methodBody, annotationMethodDefaultValue), source);
	}
	
	private static class JCNoType extends Type implements NoType {
		public JCNoType(int tag) {
			super(tag, null);
		}
		
		@Override
		public TypeKind getKind() {
			if (tag == getCtcInt(TypeTags.class, "VOID")) return TypeKind.VOID;
			if (tag == getCtcInt(TypeTags.class, "NONE")) return TypeKind.NONE;
			throw new AssertionError("Unexpected tag: " + tag);
		}
		
		@Override
		public <R, P> R accept(TypeVisitor<R, P> v, P p) {
			return v.visitNoType(this, p);
		}
	}
}<|MERGE_RESOLUTION|>--- conflicted
+++ resolved
@@ -164,18 +164,13 @@
 		JCVariableDecl fieldDecl = (JCVariableDecl)fieldNode.get();
 		String methodName = toSetterName(fieldNode);
 		
-<<<<<<< HEAD
 		if (methodName == null) {
 			source.addWarning("Not generating setter for this field: It does not fit your @Accessors prefix list.");
 			return;
 		}
 		
 		for (String altName : toAllSetterNames(fieldNode)) {
-			switch (methodExists(altName, fieldNode, false)) {
-=======
-		for (String altName : toAllSetterNames(fieldDecl)) {
 			switch (methodExists(altName, fieldNode, false, 1)) {
->>>>>>> 0c927175
 			case EXISTS_BY_LOMBOK:
 				return;
 			case EXISTS_BY_USER:

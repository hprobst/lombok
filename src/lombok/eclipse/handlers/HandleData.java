/*
 * Copyright © 2009 Reinier Zwitserloot and Roel Spilker.
 * 
 * Permission is hereby granted, free of charge, to any person obtaining a copy
 * of this software and associated documentation files (the "Software"), to deal
 * in the Software without restriction, including without limitation the rights
 * to use, copy, modify, merge, publish, distribute, sublicense, and/or sell
 * copies of the Software, and to permit persons to whom the Software is
 * furnished to do so, subject to the following conditions:
 * 
 * The above copyright notice and this permission notice shall be included in
 * all copies or substantial portions of the Software.
 * 
 * THE SOFTWARE IS PROVIDED "AS IS", WITHOUT WARRANTY OF ANY KIND, EXPRESS OR
 * IMPLIED, INCLUDING BUT NOT LIMITED TO THE WARRANTIES OF MERCHANTABILITY,
 * FITNESS FOR A PARTICULAR PURPOSE AND NONINFRINGEMENT. IN NO EVENT SHALL THE
 * AUTHORS OR COPYRIGHT HOLDERS BE LIABLE FOR ANY CLAIM, DAMAGES OR OTHER
 * LIABILITY, WHETHER IN AN ACTION OF CONTRACT, TORT OR OTHERWISE, ARISING FROM,
 * OUT OF OR IN CONNECTION WITH THE SOFTWARE OR THE USE OR OTHER DEALINGS IN
 * THE SOFTWARE.
 */
package lombok.eclipse.handlers;

import static lombok.eclipse.Eclipse.*;
import static lombok.eclipse.handlers.PKG.*;

import java.lang.reflect.Modifier;
import java.util.ArrayList;
import java.util.Collection;
import java.util.List;

import lombok.AccessLevel;
import lombok.Data;
import lombok.core.AnnotationValues;
import lombok.core.AST.Kind;
import lombok.eclipse.Eclipse;
import lombok.eclipse.EclipseAnnotationHandler;
import lombok.eclipse.EclipseAST.Node;
import lombok.eclipse.handlers.PKG.MemberExistsResult;

import org.eclipse.jdt.internal.compiler.ast.ASTNode;
import org.eclipse.jdt.internal.compiler.ast.AllocationExpression;
import org.eclipse.jdt.internal.compiler.ast.Annotation;
import org.eclipse.jdt.internal.compiler.ast.Argument;
import org.eclipse.jdt.internal.compiler.ast.Assignment;
import org.eclipse.jdt.internal.compiler.ast.CompilationUnitDeclaration;
import org.eclipse.jdt.internal.compiler.ast.ConstructorDeclaration;
import org.eclipse.jdt.internal.compiler.ast.ExplicitConstructorCall;
import org.eclipse.jdt.internal.compiler.ast.Expression;
import org.eclipse.jdt.internal.compiler.ast.FieldDeclaration;
import org.eclipse.jdt.internal.compiler.ast.FieldReference;
import org.eclipse.jdt.internal.compiler.ast.MethodDeclaration;
import org.eclipse.jdt.internal.compiler.ast.ParameterizedSingleTypeReference;
import org.eclipse.jdt.internal.compiler.ast.ReturnStatement;
import org.eclipse.jdt.internal.compiler.ast.SingleNameReference;
import org.eclipse.jdt.internal.compiler.ast.SingleTypeReference;
import org.eclipse.jdt.internal.compiler.ast.Statement;
import org.eclipse.jdt.internal.compiler.ast.ThisReference;
import org.eclipse.jdt.internal.compiler.ast.TypeDeclaration;
import org.eclipse.jdt.internal.compiler.ast.TypeParameter;
import org.eclipse.jdt.internal.compiler.ast.TypeReference;
import org.eclipse.jdt.internal.compiler.classfmt.ClassFileConstants;
import org.mangosdk.spi.ProviderFor;

/**
 * Handles the <code>lombok.Data</code> annotation for eclipse.
 */
@ProviderFor(EclipseAnnotationHandler.class)
public class HandleData implements EclipseAnnotationHandler<Data> {
	public boolean handle(AnnotationValues<Data> annotation, Annotation ast, Node annotationNode) {
		Data ann = annotation.getInstance();
		Node typeNode = annotationNode.up();
		
		TypeDeclaration typeDecl = null;
		if ( typeNode.get() instanceof TypeDeclaration ) typeDecl = (TypeDeclaration) typeNode.get();
		int modifiers = typeDecl == null ? 0 : typeDecl.modifiers;
		boolean notAClass = (modifiers &
				(ClassFileConstants.AccInterface | ClassFileConstants.AccAnnotation | ClassFileConstants.AccEnum)) != 0;
		
		if ( typeDecl == null || notAClass ) {
			annotationNode.addError("@Data is only supported on a class.");
			return false;
		}
		
		List<Node> nodesForConstructor = new ArrayList<Node>();
		for ( Node child : typeNode.down() ) {
			if ( child.getKind() != Kind.FIELD ) continue;
			FieldDeclaration fieldDecl = (FieldDeclaration) child.get();
			//Skip static fields.
			if ( (fieldDecl.modifiers & ClassFileConstants.AccStatic) != 0 ) continue;
			boolean isFinal = (fieldDecl.modifiers & ClassFileConstants.AccFinal) != 0;
			boolean isNonNull = findAnnotations(fieldDecl, NON_NULL_PATTERN).length != 0;
			if ( (isFinal || isNonNull) && fieldDecl.initialization == null ) nodesForConstructor.add(child);
			new HandleGetter().generateGetterForField(child, annotationNode.get());
			if ( !isFinal ) new HandleSetter().generateSetterForField(child, annotationNode.get());
		}
		
		new HandleToString().generateToStringForType(typeNode, annotationNode);
		new HandleEqualsAndHashCode().generateEqualsAndHashCodeForType(typeNode, annotationNode);
		
		//Careful: Generate the public static constructor (if there is one) LAST, so that any attempt to
		//'find callers' on the annotation node will find callers of the constructor, which is by far the
		//most useful of the many methods built by @Data. This trick won't work for the non-static constructor,
		//for whatever reason, though you can find callers of that one by focussing on the class name itself
		//and hitting 'find callers'.
		
		if ( constructorExists(typeNode) == MemberExistsResult.NOT_EXISTS ) {
			ConstructorDeclaration constructor = createConstructor(
					ann.staticConstructor().length() == 0, typeNode, nodesForConstructor, ast);
			injectMethod(typeNode, constructor);
		}
		
		if ( ann.staticConstructor().length() > 0 ) {
			if ( methodExists("of", typeNode) == MemberExistsResult.NOT_EXISTS ) {
				MethodDeclaration staticConstructor = createStaticConstructor(
						ann.staticConstructor(), typeNode, nodesForConstructor, ast);
				injectMethod(typeNode, staticConstructor);
			}
		}
		
		return false;
	}
	
	private ConstructorDeclaration createConstructor(boolean isPublic, Node type, Collection<Node> fields, ASTNode pos) {
		long p = (long)pos.sourceStart << 32 | pos.sourceEnd;
		
		ConstructorDeclaration constructor = new ConstructorDeclaration(
				((CompilationUnitDeclaration) type.top().get()).compilationResult);
		
		constructor.modifiers = PKG.toModifier(isPublic ? AccessLevel.PUBLIC : AccessLevel.PRIVATE);
		constructor.annotations = null;
		constructor.selector = ((TypeDeclaration)type.get()).name;
		constructor.constructorCall = new ExplicitConstructorCall(ExplicitConstructorCall.ImplicitSuper);
		constructor.thrownExceptions = null;
		constructor.typeParameters = null;
		constructor.bits |= Eclipse.ECLIPSE_DO_NOT_TOUCH_FLAG;
		constructor.bodyStart = constructor.declarationSourceStart = constructor.sourceStart = pos.sourceStart;
		constructor.bodyEnd = constructor.declarationSourceEnd = constructor.sourceEnd = pos.sourceEnd;
		constructor.arguments = null;
		
		List<Argument> args = new ArrayList<Argument>();
		List<Statement> assigns = new ArrayList<Statement>();
		List<Statement> nullChecks = new ArrayList<Statement>();
		
		for ( Node fieldNode : fields ) {
			FieldDeclaration field = (FieldDeclaration) fieldNode.get();
			FieldReference thisX = new FieldReference(("this." + new String(field.name)).toCharArray(), p);
			thisX.receiver = new ThisReference((int)(p >> 32), (int)p);
			thisX.token = field.name;
			
			assigns.add(new Assignment(thisX, new SingleNameReference(field.name, p), (int)p));
			long fieldPos = (((long)field.sourceStart) << 32) | field.sourceEnd;
<<<<<<< HEAD
			args.add(new Argument(field.name, fieldPos, copyType(field.type), Modifier.FINAL));
=======
			Argument argument = new Argument(field.name, fieldPos, copyType(field.type), 0);
			Annotation[] nonNulls = findAnnotations(field, NON_NULL_PATTERN);
			Annotation[] nullables = findAnnotations(field, NULLABLE_PATTERN);
			if (nonNulls.length != 0) nullChecks.add(generateNullCheck(field));
			Annotation[] copiedAnnotations = copyAnnotations(nonNulls, nullables);
			if (copiedAnnotations.length != 0) argument.annotations = copiedAnnotations;
			args.add(argument);
>>>>>>> fe0da3f5
		}
		
		nullChecks.addAll(assigns);
		constructor.statements = nullChecks.isEmpty() ? null : nullChecks.toArray(new Statement[nullChecks.size()]);
		constructor.arguments = args.isEmpty() ? null : args.toArray(new Argument[args.size()]);
		return constructor;
	}
	
	private MethodDeclaration createStaticConstructor(String name, Node type, Collection<Node> fields, ASTNode pos) {
		long p = (long)pos.sourceStart << 32 | pos.sourceEnd;
		
		MethodDeclaration constructor = new MethodDeclaration(
				((CompilationUnitDeclaration) type.top().get()).compilationResult);
		
		constructor.modifiers = PKG.toModifier(AccessLevel.PUBLIC) | Modifier.STATIC;
		TypeDeclaration typeDecl = (TypeDeclaration) type.get();
		if ( typeDecl.typeParameters != null && typeDecl.typeParameters.length > 0 ) {
			TypeReference[] refs = new TypeReference[typeDecl.typeParameters.length];
			int idx = 0;
			for ( TypeParameter param : typeDecl.typeParameters ) {
				refs[idx++] = new SingleTypeReference(param.name, (long)param.sourceStart << 32 | param.sourceEnd);
			}
			constructor.returnType = new ParameterizedSingleTypeReference(typeDecl.name, refs, 0, p);
		} else constructor.returnType = new SingleTypeReference(((TypeDeclaration)type.get()).name, p);
		constructor.annotations = null;
		constructor.selector = name.toCharArray();
		constructor.thrownExceptions = null;
		constructor.typeParameters = copyTypeParams(((TypeDeclaration)type.get()).typeParameters);
		constructor.bits |= Eclipse.ECLIPSE_DO_NOT_TOUCH_FLAG;
		constructor.bodyStart = constructor.declarationSourceStart = constructor.sourceStart = pos.sourceStart;
		constructor.bodyEnd = constructor.declarationSourceEnd = constructor.sourceEnd = pos.sourceEnd;
		
		List<Argument> args = new ArrayList<Argument>();
		List<Expression> assigns = new ArrayList<Expression>();
		AllocationExpression statement = new AllocationExpression();
		statement.type = copyType(constructor.returnType);
		
		for ( Node fieldNode : fields ) {
			FieldDeclaration field = (FieldDeclaration) fieldNode.get();
			long fieldPos = (((long)field.sourceStart) << 32) | field.sourceEnd;
			assigns.add(new SingleNameReference(field.name, fieldPos));
<<<<<<< HEAD
			args.add(new Argument(field.name, fieldPos, copyType(field.type), Modifier.FINAL));
=======
			
			Argument argument = new Argument(field.name, fieldPos, copyType(field.type), 0);
			Annotation[] copiedAnnotations = copyAnnotations(
					findAnnotations(field, NON_NULL_PATTERN), findAnnotations(field, NULLABLE_PATTERN));
			if (copiedAnnotations.length != 0) argument.annotations = copiedAnnotations;
			args.add(new Argument(field.name, fieldPos, copyType(field.type), 0));
>>>>>>> fe0da3f5
		}
		
		statement.arguments = assigns.isEmpty() ? null : assigns.toArray(new Expression[assigns.size()]);
		constructor.arguments = args.isEmpty() ? null : args.toArray(new Argument[args.size()]);
		constructor.statements = new Statement[] { new ReturnStatement(statement, (int)(p >> 32), (int)p) };
		return constructor;
	}
}<|MERGE_RESOLUTION|>--- conflicted
+++ resolved
@@ -150,17 +150,13 @@
 			
 			assigns.add(new Assignment(thisX, new SingleNameReference(field.name, p), (int)p));
 			long fieldPos = (((long)field.sourceStart) << 32) | field.sourceEnd;
-<<<<<<< HEAD
-			args.add(new Argument(field.name, fieldPos, copyType(field.type), Modifier.FINAL));
-=======
-			Argument argument = new Argument(field.name, fieldPos, copyType(field.type), 0);
+			Argument argument = new Argument(field.name, fieldPos, copyType(field.type), Modifier.FINAL);
 			Annotation[] nonNulls = findAnnotations(field, NON_NULL_PATTERN);
 			Annotation[] nullables = findAnnotations(field, NULLABLE_PATTERN);
 			if (nonNulls.length != 0) nullChecks.add(generateNullCheck(field));
 			Annotation[] copiedAnnotations = copyAnnotations(nonNulls, nullables);
 			if (copiedAnnotations.length != 0) argument.annotations = copiedAnnotations;
 			args.add(argument);
->>>>>>> fe0da3f5
 		}
 		
 		nullChecks.addAll(assigns);
@@ -202,16 +198,12 @@
 			FieldDeclaration field = (FieldDeclaration) fieldNode.get();
 			long fieldPos = (((long)field.sourceStart) << 32) | field.sourceEnd;
 			assigns.add(new SingleNameReference(field.name, fieldPos));
-<<<<<<< HEAD
-			args.add(new Argument(field.name, fieldPos, copyType(field.type), Modifier.FINAL));
-=======
 			
 			Argument argument = new Argument(field.name, fieldPos, copyType(field.type), 0);
 			Annotation[] copiedAnnotations = copyAnnotations(
 					findAnnotations(field, NON_NULL_PATTERN), findAnnotations(field, NULLABLE_PATTERN));
 			if (copiedAnnotations.length != 0) argument.annotations = copiedAnnotations;
-			args.add(new Argument(field.name, fieldPos, copyType(field.type), 0));
->>>>>>> fe0da3f5
+			args.add(new Argument(field.name, fieldPos, copyType(field.type), Modifier.FINAL));
 		}
 		
 		statement.arguments = assigns.isEmpty() ? null : assigns.toArray(new Expression[assigns.size()]);
